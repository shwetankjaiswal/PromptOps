using AppserverMCP.Interfaces;
using AppserverMCP.Models;
using System.Text.Json;
using System.Text.Json.Serialization;

namespace AppserverMCP;

public class AppserverService
{
    private readonly HttpClient _httpClient;
    private readonly ILogger<AppserverService> _logger;
    private readonly IPlatformService _platformService;
    private readonly string _baseUrl;

    public AppserverService(IHttpClientFactory httpClientFactory, ILogger<AppserverService> logger, IConfiguration configuration, IPlatformService platformService)
    {
        _httpClient = httpClientFactory.CreateClient();
        _logger = logger;
        _baseUrl = configuration.GetValue<string>("AppserverBaseUrl") ?? "http://localhost:8080";
        _platformService = platformService;

        // Set a reasonable timeout for API calls
        _httpClient.Timeout = TimeSpan.FromSeconds(30);
    }

    public async Task<AboutOutputView?> GetAboutAsync()
    {
        HttpResponseMessage? response = null;
        try
        {
            _logger.LogInformation("Fetching about information from {BaseUrl}/about", _baseUrl);

            using var request = new HttpRequestMessage(HttpMethod.Get, $"{_baseUrl}/about");
            var accessToken = await _platformService.GetAccessTokenAsync();
            request.Headers.Add("A4SAuthorization", accessToken);
            request.Headers.Add("ROPC", "true");

            response = await _httpClient.SendAsync(request);
            response.EnsureSuccessStatusCode();

            var aboutResponse = await response.Content.ReadFromJsonAsync(AppserverContext.Default.AboutOutputView);

            if (aboutResponse != null)
            {
                _logger.LogInformation("Successfully fetched about information for app server version {Version}", aboutResponse.AppServerVersion);
            }

            return aboutResponse;
        }
        catch (HttpRequestException ex)
        {
            var errorResponse = response?.Content != null ? await response.Content.ReadAsStringAsync() : "No response content";
            _logger.LogError(ex, $"Failed to fetch about information from Appserver: {errorResponse}");
            return null;
        }
        catch (TaskCanceledException ex)
        {
            _logger.LogError(ex, "Request to Appserver timed out");
            return null;
        }
        catch (JsonException ex)
        {
            _logger.LogError(ex, "Failed to parse about response from Appserver");
            return null;
        }
    }

<<<<<<< HEAD


    public async Task<BusinessProcessResponse?> GetBusinessProcessesAsync()
=======
    public async Task<TaskExecutionResponse?> ExecuteTaskAsync(string taskId, string? reason = null)
>>>>>>> 5661ae92
    {
        HttpResponseMessage? response = null;
        try
        {
<<<<<<< HEAD
            _logger.LogInformation("Fetching business processes from {BaseUrl}/businessprocesses", _baseUrl);

            using var request = new HttpRequestMessage(HttpMethod.Get, $"{_baseUrl}/businessprocesses");
=======
            _logger.LogInformation("Executing task {TaskId} with reason: {Reason}", taskId, reason ?? "No reason provided");

            using var request = new HttpRequestMessage(HttpMethod.Post, $"{_baseUrl}/tasks/{taskId}/execution");
>>>>>>> 5661ae92
            var accessToken = await _platformService.GetAccessTokenAsync();
            request.Headers.Add("A4SAuthorization", accessToken);
            request.Headers.Add("ROPC", "true");

<<<<<<< HEAD
            response = await _httpClient.SendAsync(request);
            response.EnsureSuccessStatusCode();

            var businessProcesses = await response.Content.ReadFromJsonAsync<BusinessProcessResponse>();

            if (businessProcesses != null)
            {
                _logger.LogInformation("Successfully fetched business processes.");
            }

            return businessProcesses;
        }
        catch (HttpRequestException ex)
        {
            var errorResponse = response?.Content.ReadAsStringAsync().Result ?? "No response content";
            _logger.LogError(ex, $"Failed to fetch business processes from Appserver: {errorResponse}");
=======
            var requestBody = new TaskExecutionRequest
            {
                Start = true,
                Reason = reason ?? "Automated execution"
            };

            request.Content = JsonContent.Create(requestBody, AppserverContext.Default.TaskExecutionRequest);

            response = await _httpClient.SendAsync(request);
            response.EnsureSuccessStatusCode();
            
            var executionResponse = await response.Content.ReadFromJsonAsync(AppserverContext.Default.TaskExecutionResponse);

            if (executionResponse != null)
            {
                _logger.LogInformation("Successfully executed task {TaskId}", taskId);
            }

            return executionResponse;
        }
        catch (HttpRequestException ex)
        {
            var errorResponse = response != null ? await response.Content.ReadAsStringAsync() : "Unknown error";
            _logger.LogError(ex, "Failed to execute task {TaskId}: {ErrorMessage}", taskId, errorResponse);
>>>>>>> 5661ae92
            return null;
        }
        catch (TaskCanceledException ex)
        {
<<<<<<< HEAD
            _logger.LogError(ex, "Request to Appserver timed out");
=======
            _logger.LogError(ex, "Request to execute task {TaskId} timed out", taskId);
>>>>>>> 5661ae92
            return null;
        }
        catch (JsonException ex)
        {
<<<<<<< HEAD
            _logger.LogError(ex, "Failed to parse business processes response from Appserver");
=======
            _logger.LogError(ex, "Failed to parse task execution response for task {TaskId}", taskId);
>>>>>>> 5661ae92
            return null;
        }
    }

<<<<<<< HEAD
    public async Task<string?> GetServerStatusAsync()
    {
        try
        {
            _logger.LogInformation("Checking server status at {BaseUrl}/health", _baseUrl);

            using var request = new HttpRequestMessage(HttpMethod.Get, $"{_baseUrl}/health");
=======
    public async Task<TaskStatusResponse?> GetTaskStatusAsync(string taskId)
    {
        HttpResponseMessage? response = null;
        try
        {
            _logger.LogInformation("Fetching status for task {TaskId}", taskId);

            using var request = new HttpRequestMessage(HttpMethod.Get, $"{_baseUrl}/tasks/{taskId}");
>>>>>>> 5661ae92
            var accessToken = await _platformService.GetAccessTokenAsync();
            request.Headers.Add("A4SAuthorization", accessToken);
            request.Headers.Add("ROPC", "true");

<<<<<<< HEAD
            var response = await _httpClient.SendAsync(request);

            if (response.IsSuccessStatusCode)
            {
                return "Healthy";
            }
            else
            {
                return $"Unhealthy - Status Code: {response.StatusCode}";
            }
        }
        catch (Exception ex)
        {
            _logger.LogError(ex, "Failed to check server status");
            return $"Error - {ex.Message}";
        }
    }

    public async Task<Dictionary<string, object>?> GetModelStatisticsAsync()
    {
        try
        {
            var aboutInfo = await GetAboutAsync();
            if (aboutInfo == null) return null;

            var stats = new Dictionary<string, object>
            {
                ["total_models"] = aboutInfo.Models.Count,
                ["models_up"] = aboutInfo.Models.Count(m => string.Equals(m.Status, "Up", StringComparison.OrdinalIgnoreCase)),
                ["models_down"] = aboutInfo.Models.Count(m => !string.Equals(m.Status, "Up", StringComparison.OrdinalIgnoreCase)),
                ["real_time_models"] = aboutInfo.Models.Count(m => m.IsRealTime),
                ["batch_models"] = aboutInfo.Models.Count(m => !m.IsRealTime),
                ["latest_model_timestamp"] = aboutInfo.Models.Any() ? aboutInfo.Models.Max(m => m.ModeldataTimestamp) : 0
            };

            return stats;
        }
        catch (Exception ex)
        {
            _logger.LogError(ex, "Failed to get model statistics");
=======
            response = await _httpClient.SendAsync(request);
            response.EnsureSuccessStatusCode();
            
            var statusResponse = await response.Content.ReadFromJsonAsync(AppserverContext.Default.TaskStatusResponse);

            if (statusResponse != null)
            {
                _logger.LogInformation("Successfully fetched status for task {TaskId}: {Status}", taskId, statusResponse.Status);
            }

            return statusResponse;
        }
        catch (HttpRequestException ex)
        {
            var errorResponse = response != null ? await response.Content.ReadAsStringAsync() : "Unknown error";
            _logger.LogError(ex, "Failed to fetch status for task {TaskId}: {ErrorMessage}", taskId, errorResponse);
            return null;
        }
        catch (TaskCanceledException ex)
        {
            _logger.LogError(ex, "Request to fetch task status for {TaskId} timed out", taskId);
            return null;
        }
        catch (JsonException ex)
        {
            _logger.LogError(ex, "Failed to parse task status response for task {TaskId}", taskId);
            return null;
        }
    }

    public async Task<List<TaskItemView>?> GetTasksAsync()
    {
        HttpResponseMessage? response = null;
        try
        {
            _logger.LogInformation("Fetching tasks list from {BaseUrl}/tasks", _baseUrl);

            using var request = new HttpRequestMessage(HttpMethod.Get, $"{_baseUrl}/tasks");
            var accessToken = await _platformService.GetAccessTokenAsync();
            request.Headers.Add("A4SAuthorization", accessToken);
            request.Headers.Add("ROPC", "true");

            response = await _httpClient.SendAsync(request);
            response.EnsureSuccessStatusCode();
            
            var tasksResponse = await response.Content.ReadFromJsonAsync(AppserverContext.Default.TasksListResponse);

            if (tasksResponse != null)
            {
                _logger.LogInformation("Successfully fetched {Count} tasks (total: {Total})", tasksResponse.Tasks.Count, tasksResponse.Header.Total);
                return tasksResponse.Tasks;
            }

            return null;
        }
        catch (HttpRequestException ex)
        {
            var errorResponse = response != null ? await response.Content.ReadAsStringAsync() : "Unknown error";
            _logger.LogError(ex, "Failed to fetch tasks list: {ErrorMessage}", errorResponse);
            return null;
        }
        catch (TaskCanceledException ex)
        {
            _logger.LogError(ex, "Request to fetch tasks list timed out");
            return null;
        }
        catch (JsonException ex)
        {
            var errorResponse = response != null ? await response.Content.ReadAsStringAsync() : "Unknown error";
            _logger.LogError(ex, $"Failed to parse tasks list response: {errorResponse}");
>>>>>>> 5661ae92
            return null;
        }
    }
}

public class AboutOutputView
{
    [JsonPropertyName("app_server_version")]
    public string AppServerVersion { get; set; } = string.Empty;

    [JsonPropertyName("models")]
    public List<ModelInfo> Models { get; set; } = new();
}

public class ModelInfo
{
    [JsonPropertyName("model_id")]
    public string ModelId { get; set; } = string.Empty;

    [JsonPropertyName("version")]
    public string Version { get; set; } = string.Empty;

    [JsonPropertyName("status")]
    public string Status { get; set; } = string.Empty;

    [JsonPropertyName("modeldata_timestamp")]
    public long ModeldataTimestamp { get; set; }

    [JsonPropertyName("model_definition_version")]
    public int ModelDefinitionVersion { get; set; }

    [JsonPropertyName("is_real_time")]
    public bool IsRealTime { get; set; }
}

public class TaskExecutionRequest
{
    [JsonPropertyName("start")]
    public bool Start { get; set; }

    [JsonPropertyName("reason")]
    public string Reason { get; set; } = string.Empty;
}

public class TaskExecutionResponse
{
    [JsonPropertyName("task_id")]
    public string TaskId { get; set; } = string.Empty;

    [JsonPropertyName("status")]
    public string Status { get; set; } = string.Empty;

    [JsonPropertyName("message")]
    public string Message { get; set; } = string.Empty;
}

public class TaskStatusResponse
{
    [JsonPropertyName("task_id")]
    public string TaskId { get; set; } = string.Empty;

    [JsonPropertyName("status")]
    public string Status { get; set; } = string.Empty;

    [JsonPropertyName("created_at")]
    public string CreatedAt { get; set; } = string.Empty;

    [JsonPropertyName("updated_at")]
    public string UpdatedAt { get; set; } = string.Empty;

    [JsonPropertyName("progress")]
    public int Progress { get; set; }

    [JsonPropertyName("result")]
    public object? Result { get; set; }

    [JsonPropertyName("error")]
    public string? Error { get; set; }
}

public class TasksListResponse
{
    [JsonPropertyName("header")]
    public TasksListHeader Header { get; set; } = new();

    [JsonPropertyName("tasks")]
    public List<TaskItemView> Tasks { get; set; } = new();
}

public class TasksListHeader
{
    [JsonPropertyName("total")]
    public int Total { get; set; }

    [JsonPropertyName("limit")]
    public int Limit { get; set; }

    [JsonPropertyName("offset")]
    public int Offset { get; set; }
}

public class TaskItemView : TaskItemBasicView
{
    [JsonPropertyName("changed")]
    public WhoWhenView Changed { get; set; } = new();

    [JsonPropertyName("delete_after_completion")]
    public bool DeleteAfterCompletion { get; set; }

    [JsonPropertyName("last_run_result")]
    public string LastRunResult { get; set; } = string.Empty;

    [JsonPropertyName("last_run_time")]
    public long? LastRunTime { get; set; }

    [JsonPropertyName("next_run_time")]
    public long? NextRunTime { get; set; }

    [JsonPropertyName("description")]
    public string Description { get; set; } = string.Empty;

    [JsonPropertyName("history")]
    public string History { get; set; } = string.Empty;

    [JsonPropertyName("actions_uri")]
    public string ActionsUri { get; set; } = string.Empty;

    [JsonPropertyName("arguments")]
    public List<ArgumentView> Arguments { get; set; } = new();

    [JsonPropertyName("recipients")]
    public List<TaskNotificationRecipientItemView> Recipients { get; set; } = new();
}

public class TaskItemBasicView
{
    [JsonPropertyName("id")]
    public string Id { get; set; } = string.Empty;

    [JsonPropertyName("name")]
    public string Name { get; set; } = string.Empty;

    [JsonPropertyName("enabled")]
    public bool Enabled { get; set; }

    [JsonPropertyName("status")]
    public string Status { get; set; } = string.Empty;

    [JsonPropertyName("triggers")]
    public List<TriggerView> Triggers { get; set; } = new();

    [JsonPropertyName("max_run_time")]
    public int MaxRunTime { get; set; }

    [JsonPropertyName("expected_run_time")]
    public int ExpectedRunTime { get; set; }

    [JsonPropertyName("uri")]
    public string Uri { get; set; } = string.Empty;

    [JsonPropertyName("action_count")]
    public int ActionCount { get; set; }

    [JsonPropertyName("run_as_user")]
    public string? RunAsUser { get; set; }

    [JsonPropertyName("actions")]
    public List<ActionView> Actions { get; set; } = new();

    [JsonPropertyName("created")]
    public WhoWhenView Created { get; set; } = new();
}

public class TriggerView
{
    [JsonPropertyName("trigger_type")]
    public string TriggerType { get; set; } = string.Empty;

    // Common for event triggers
    [JsonPropertyName("arguments")]
    public List<ArgumentView>? Arguments { get; set; }

    [JsonPropertyName("event")]
    public string? Event { get; set; }

    // Common for schedule triggers
    [JsonPropertyName("days")]
    public List<DayView>? Days { get; set; }

    [JsonPropertyName("continuous")]
    public bool? Continuous { get; set; }

    [JsonPropertyName("frequency")]
    public string? Frequency { get; set; }

    [JsonPropertyName("start_time")]
    public long? StartTime { get; set; }
}

public class DayView
{
    [JsonPropertyName("day")]
    public int Day { get; set; }

    [JsonPropertyName("active")]
    public bool Active { get; set; }
}

public class ActionView
{
    [JsonPropertyName("action_type")]
    public string ActionType { get; set; } = string.Empty;

    [JsonPropertyName("arguments")]
    public List<ArgumentView> Arguments { get; set; } = new();
}

public class WhoWhenView
{
    [JsonPropertyName("user")]
    public string User { get; set; } = string.Empty;

    [JsonPropertyName("datetime")]
    public long DateTime { get; set; }

    [JsonPropertyName("full_name")]
    public string FullName { get; set; } = string.Empty;
}

public class ArgumentView
{
    [JsonPropertyName("name")]
    public string Name { get; set; } = string.Empty;

    [JsonPropertyName("value")]
    public JsonElement Value { get; set; }
}

public class TaskNotificationRecipientItemView : NotificationRecipientItemView
{
    [JsonPropertyName("summary")]
    public bool Summary { get; set; }
}

public class NotificationRecipientItemView
{
    [JsonPropertyName("email_address")]
    public string EmailAddress { get; set; } = string.Empty;

    [JsonPropertyName("result")]
    public bool Result { get; set; }

    [JsonPropertyName("success")]
    public bool Success { get; set; }

    [JsonPropertyName("failed")]
    public bool Failed { get; set; }
}

[JsonSerializable(typeof(AboutOutputView))]
[JsonSerializable(typeof(BusinessProcessResponse))]
[JsonSerializable(typeof(AngleSearchRequest))]
[JsonSerializable(typeof(AngleSearchResponse))]
[JsonSerializable(typeof(AngleResponseHeader))]
[JsonSerializable(typeof(AngleDocument))]
[JsonSerializable(typeof(AngleFilterRequest))]
[JsonSerializable(typeof(AngleStatisticsResponse))]
[JsonSerializable(typeof(FacetCategory))]
[JsonSerializable(typeof(FacetFilter))]
[JsonSerializable(typeof(AngleSortOption))]
[JsonSerializable(typeof(SortOption))]
[JsonSerializable(typeof(List<FacetCategory>))]
[JsonSerializable(typeof(List<FacetFilter>))]
[JsonSerializable(typeof(List<AngleSortOption>))]
[JsonSerializable(typeof(List<ModelInfo>))]
[JsonSerializable(typeof(ModelInfo))]
<<<<<<< HEAD
[JsonSerializable(typeof(Dictionary<string, JsonElement>))]
[JsonSerializable(typeof(Dictionary<string, object>))]
[JsonSerializable(typeof(JsonElement))]
[JsonSerializable(typeof(object))]
=======
[JsonSerializable(typeof(TaskExecutionRequest))]
[JsonSerializable(typeof(TaskExecutionResponse))]
[JsonSerializable(typeof(TaskStatusResponse))]
[JsonSerializable(typeof(List<TaskItemView>))]
[JsonSerializable(typeof(TaskItemView))]
[JsonSerializable(typeof(TaskItemBasicView))]
[JsonSerializable(typeof(WhoWhenView))]
[JsonSerializable(typeof(ArgumentView))]
[JsonSerializable(typeof(TaskNotificationRecipientItemView))]
[JsonSerializable(typeof(NotificationRecipientItemView))]
[JsonSerializable(typeof(TasksListResponse))]
[JsonSerializable(typeof(TasksListHeader))]
[JsonSerializable(typeof(TriggerView))]
[JsonSerializable(typeof(ActionView))]
[JsonSerializable(typeof(List<TriggerView>))]
[JsonSerializable(typeof(List<ActionView>))]
[JsonSerializable(typeof(DayView))]
[JsonSerializable(typeof(List<DayView>))]
[JsonSerializable(typeof(JsonElement))]
>>>>>>> 5661ae92
internal sealed partial class AppserverContext : JsonSerializerContext
{
}<|MERGE_RESOLUTION|>--- conflicted
+++ resolved
@@ -65,31 +65,20 @@
         }
     }
 
-<<<<<<< HEAD
 
 
     public async Task<BusinessProcessResponse?> GetBusinessProcessesAsync()
-=======
-    public async Task<TaskExecutionResponse?> ExecuteTaskAsync(string taskId, string? reason = null)
->>>>>>> 5661ae92
     {
         HttpResponseMessage? response = null;
         try
         {
-<<<<<<< HEAD
             _logger.LogInformation("Fetching business processes from {BaseUrl}/businessprocesses", _baseUrl);
 
             using var request = new HttpRequestMessage(HttpMethod.Get, $"{_baseUrl}/businessprocesses");
-=======
-            _logger.LogInformation("Executing task {TaskId} with reason: {Reason}", taskId, reason ?? "No reason provided");
-
-            using var request = new HttpRequestMessage(HttpMethod.Post, $"{_baseUrl}/tasks/{taskId}/execution");
->>>>>>> 5661ae92
             var accessToken = await _platformService.GetAccessTokenAsync();
             request.Headers.Add("A4SAuthorization", accessToken);
             request.Headers.Add("ROPC", "true");
 
-<<<<<<< HEAD
             response = await _httpClient.SendAsync(request);
             response.EnsureSuccessStatusCode();
 
@@ -106,55 +95,20 @@
         {
             var errorResponse = response?.Content.ReadAsStringAsync().Result ?? "No response content";
             _logger.LogError(ex, $"Failed to fetch business processes from Appserver: {errorResponse}");
-=======
-            var requestBody = new TaskExecutionRequest
-            {
-                Start = true,
-                Reason = reason ?? "Automated execution"
-            };
-
-            request.Content = JsonContent.Create(requestBody, AppserverContext.Default.TaskExecutionRequest);
-
-            response = await _httpClient.SendAsync(request);
-            response.EnsureSuccessStatusCode();
-            
-            var executionResponse = await response.Content.ReadFromJsonAsync(AppserverContext.Default.TaskExecutionResponse);
-
-            if (executionResponse != null)
-            {
-                _logger.LogInformation("Successfully executed task {TaskId}", taskId);
-            }
-
-            return executionResponse;
-        }
-        catch (HttpRequestException ex)
-        {
-            var errorResponse = response != null ? await response.Content.ReadAsStringAsync() : "Unknown error";
-            _logger.LogError(ex, "Failed to execute task {TaskId}: {ErrorMessage}", taskId, errorResponse);
->>>>>>> 5661ae92
             return null;
         }
         catch (TaskCanceledException ex)
         {
-<<<<<<< HEAD
             _logger.LogError(ex, "Request to Appserver timed out");
-=======
-            _logger.LogError(ex, "Request to execute task {TaskId} timed out", taskId);
->>>>>>> 5661ae92
             return null;
         }
         catch (JsonException ex)
         {
-<<<<<<< HEAD
             _logger.LogError(ex, "Failed to parse business processes response from Appserver");
-=======
-            _logger.LogError(ex, "Failed to parse task execution response for task {TaskId}", taskId);
->>>>>>> 5661ae92
-            return null;
-        }
-    }
-
-<<<<<<< HEAD
+            return null;
+        }
+    }
+
     public async Task<string?> GetServerStatusAsync()
     {
         try
@@ -162,21 +116,10 @@
             _logger.LogInformation("Checking server status at {BaseUrl}/health", _baseUrl);
 
             using var request = new HttpRequestMessage(HttpMethod.Get, $"{_baseUrl}/health");
-=======
-    public async Task<TaskStatusResponse?> GetTaskStatusAsync(string taskId)
-    {
-        HttpResponseMessage? response = null;
-        try
-        {
-            _logger.LogInformation("Fetching status for task {TaskId}", taskId);
-
-            using var request = new HttpRequestMessage(HttpMethod.Get, $"{_baseUrl}/tasks/{taskId}");
->>>>>>> 5661ae92
             var accessToken = await _platformService.GetAccessTokenAsync();
             request.Headers.Add("A4SAuthorization", accessToken);
             request.Headers.Add("ROPC", "true");
 
-<<<<<<< HEAD
             var response = await _httpClient.SendAsync(request);
 
             if (response.IsSuccessStatusCode)
@@ -217,7 +160,72 @@
         catch (Exception ex)
         {
             _logger.LogError(ex, "Failed to get model statistics");
-=======
+            return null;
+        }
+    }
+
+    public async Task<TaskExecutionResponse?> ExecuteTaskAsync(string taskId, string? reason = null)
+    {
+        HttpResponseMessage? response = null;
+        try
+        {
+            _logger.LogInformation("Executing task {TaskId} with reason: {Reason}", taskId, reason ?? "No reason provided");
+
+            using var request = new HttpRequestMessage(HttpMethod.Post, $"{_baseUrl}/tasks/{taskId}/execution");
+            var accessToken = await _platformService.GetAccessTokenAsync();
+            request.Headers.Add("A4SAuthorization", accessToken);
+            request.Headers.Add("ROPC", "true");
+
+            var requestBody = new TaskExecutionRequest
+            {
+                Start = true,
+                Reason = reason ?? "Automated execution"
+            };
+
+            request.Content = JsonContent.Create(requestBody, AppserverContext.Default.TaskExecutionRequest);
+
+            response = await _httpClient.SendAsync(request);
+            response.EnsureSuccessStatusCode();
+            
+            var executionResponse = await response.Content.ReadFromJsonAsync(AppserverContext.Default.TaskExecutionResponse);
+
+            if (executionResponse != null)
+            {
+                _logger.LogInformation("Successfully executed task {TaskId}", taskId);
+            }
+
+            return executionResponse;
+        }
+        catch (HttpRequestException ex)
+        {
+            var errorResponse = response != null ? await response.Content.ReadAsStringAsync() : "Unknown error";
+            _logger.LogError(ex, "Failed to execute task {TaskId}: {ErrorMessage}", taskId, errorResponse);
+            return null;
+        }
+        catch (TaskCanceledException ex)
+        {
+            _logger.LogError(ex, "Request to execute task {TaskId} timed out", taskId);
+            return null;
+        }
+        catch (JsonException ex)
+        {
+            _logger.LogError(ex, "Failed to parse task execution response for task {TaskId}", taskId);
+            return null;
+        }
+    }
+
+    public async Task<TaskStatusResponse?> GetTaskStatusAsync(string taskId)
+    {
+        HttpResponseMessage? response = null;
+        try
+        {
+            _logger.LogInformation("Fetching status for task {TaskId}", taskId);
+
+            using var request = new HttpRequestMessage(HttpMethod.Get, $"{_baseUrl}/tasks/{taskId}");
+            var accessToken = await _platformService.GetAccessTokenAsync();
+            request.Headers.Add("A4SAuthorization", accessToken);
+            request.Headers.Add("ROPC", "true");
+
             response = await _httpClient.SendAsync(request);
             response.EnsureSuccessStatusCode();
             
@@ -288,7 +296,6 @@
         {
             var errorResponse = response != null ? await response.Content.ReadAsStringAsync() : "Unknown error";
             _logger.LogError(ex, $"Failed to parse tasks list response: {errorResponse}");
->>>>>>> 5661ae92
             return null;
         }
     }
@@ -565,12 +572,10 @@
 [JsonSerializable(typeof(List<AngleSortOption>))]
 [JsonSerializable(typeof(List<ModelInfo>))]
 [JsonSerializable(typeof(ModelInfo))]
-<<<<<<< HEAD
 [JsonSerializable(typeof(Dictionary<string, JsonElement>))]
 [JsonSerializable(typeof(Dictionary<string, object>))]
 [JsonSerializable(typeof(JsonElement))]
 [JsonSerializable(typeof(object))]
-=======
 [JsonSerializable(typeof(TaskExecutionRequest))]
 [JsonSerializable(typeof(TaskExecutionResponse))]
 [JsonSerializable(typeof(TaskStatusResponse))]
@@ -590,7 +595,6 @@
 [JsonSerializable(typeof(DayView))]
 [JsonSerializable(typeof(List<DayView>))]
 [JsonSerializable(typeof(JsonElement))]
->>>>>>> 5661ae92
 internal sealed partial class AppserverContext : JsonSerializerContext
 {
 }